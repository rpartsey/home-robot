--- conflicted
+++ resolved
@@ -515,99 +515,8 @@
             int(start[0] - x1) - agent_rad : int(start[0] - x1) + agent_rad + 1,
             int(start[1] - y1) - agent_rad : int(start[1] - y1) + agent_rad + 1,
         ] = 1
-<<<<<<< HEAD
-        # traversible = add_boundary(traversible)
-        # goal_map = add_boundary(goal_map, value=0)
-        obstacles = 1 - traversible
-        state = [start[0] - x1, start[1] - y1]
-        traversible_points = np.stack(np.where(traversible),axis=1)
-        dists = np.linalg.norm(traversible_points-state,axis=1)
-        # get closest navigable point
-        cnp = traversible_points[np.argmin(dists)]
-        assert traversible[cnp[0],cnp[1]] == 1
-        # print(state)
-        # if traversible[state[0],state[1]] == 0:
-            # import pdb; pdb.set_trace()
-        discrete_long_term_goal = False
-        dists = fmm_distance(obstacles,cnp)
-        if discrete_long_term_goal:
-            goal_dists = dists.copy()
-            goal_dists.mask = goal_dists.mask | (1-goal_map).astype(bool)
-            long_term_goal = np.unravel_index(np.argmin(goal_dists),goal_dists.shape)
-            dists_from_goal = fmm_distance(obstacles,long_term_goal)
-            # find all points that are step_size away from the current location
-            potential_subgoals = (dists > self.step_size) & (dists <= self.step_size + 2)
-            dists_from_goal.mask |= ~potential_subgoals
-            # select the potential subgoal that is closes to the goal
-            stg_x,stg_y = np.unravel_index(np.argmin(dists_from_goal),dists_from_goal.shape)
-            stg_x, stg_y = stg_x + x1, stg_y + y1
-            short_term_goal = int(stg_x), int(stg_y)
-            replan = False
-            stop = False
-            closest_goal_pt = long_term_goal
-            vis_goal_map = np.zeros_like(dists)
-            vis_goal_map[long_term_goal[0],long_term_goal[1]] = 1
-        else:
-            map_obs = np.ones_like(obstacles)
-            map_obs[goal_map == 1] = 0
-            marr = np.ma.MaskedArray(map_obs,obstacles)
-            goal_dists = np.ma.MaskedArray(skfmm.distance(marr))
-            # grid sampling creates bias towards corners
-            local_grid = np.ones((self.step_size*2+1,self.step_size*2+1))
-            local_grid[self.step_size,self.step_size] = 0
-            proto_dist = skfmm.distance(local_grid)
-            local_dists = dists[cnp[0]-self.step_size:cnp[0]+self.step_size+1,cnp[1]-self.step_size:cnp[1]+self.step_size+1]
-            diff_dists = local_dists-proto_dist
-            # if, at a certain point, the difference is very low 
-            # between the ffm distances with obstacles in and no obstacles then there is a
-            # straight line path from the agent to that point
-            # below is a mask for those points in a local range around the agent
-            # straight_line_mask = diff_dists < 0.1
-            straight_line_mask = diff_dists < 0.1
-            # of the valid points, find the one closest to the goal
-            local_goal_dists = goal_dists[cnp[0]-self.step_size:cnp[0]+self.step_size+1,cnp[1]-self.step_size:cnp[1]+self.step_size+1].copy()
-            # bias towards planning in the direction the agent is facing
-            if orientation is not None:
-                # convert to radians
-                angle = orientation/180*np.pi
-                print(angle)
-                rotation_cost = np.abs(angular_distance_from_angle(local_goal_dists.shape,(self.step_size,self.step_size),angle))
-            else:
-                rotation_cost = np.zeros_like(local_goal_dists)
-
-            total_cost = local_goal_dists + rotation_cost*3
-
-            # only select straght lint points
-            total_cost.mask |= ~straight_line_mask
-            # only select points that are within step-size
-            circular_mask = proto_dist <= self.step_size
-            total_cost.mask |= ~circular_mask
-            cv2.imshow('total_cost',total_cost/total_cost.max())
-            cv2.waitKey(1)
-            # local_stg = np.unravel_index(np.argmin(local_goal_dists),local_goal_dists.shape)
-            local_stg = np.unravel_index(np.argmin(total_cost),local_goal_dists.shape)
-            # adjust back to the uncropped frame
-            stg_x,stg_y = local_stg + cnp - self.step_size
-            assert x1 == 0
-            assert y1 == 0
-            short_term_goal = int(stg_x), int(stg_y)
-            replan = False
-            stop = False
-            closest_goal_pt = (0,0)
-            vis_goal_map = np.zeros_like(dists)
-        return (
-            short_term_goal,
-            vis_goal_map,
-            replan,
-            stop,
-            closest_goal_pt,
-            dilated_obstacles,
-        )
-
-=======
         traversible = add_boundary(traversible)
         goal_map = add_boundary(goal_map, value=0)
->>>>>>> 3fb331ad
         planner = FMMPlanner(
             traversible,
             step_size=self.step_size,

# Copyright (c) Meta Platforms, Inc. and affiliates.
#
# This source code is licensed under the MIT license found in the
# LICENSE file in the root directory of this source tree.


from abc import ABC, abstractmethod
from pathlib import Path
from typing import Tuple

import numpy as np
import pandas as pd
from habitat.core.env import Env
from habitat_sim.utils.common import d3_40_colors_rgb

from home_robot.utils.constants import (
    MAX_DEPTH_REPLACEMENT_VALUE,
    MIN_DEPTH_REPLACEMENT_VALUE,
)

hm3d_to_mp3d_path = Path(__file__).resolve().parent / "matterport_category_mappings.tsv"
df = pd.read_csv(hm3d_to_mp3d_path, sep="    ", header=0, engine="python")
hm3d_to_mp3d = {row["category"]: row["mpcat40index"] for _, row in df.iterrows()}


class SemanticCategoryMapping(ABC):
    """
    This class contains a mapping from semantic and goal category IDs provided by
    a Habitat environment to category IDs stored in the semantic map, as well as
    the color palettes and legends to visualize these categories.
    """

    def __init__(self):
        pass

    @abstractmethod
    def map_goal_id(self, goal_id: int) -> Tuple[int, str]:
        pass

    @abstractmethod
    def reset_instance_id_to_category_id(self, env: Env):
        pass

    @property
    @abstractmethod
    def instance_id_to_category_id(self) -> np.ndarray:
        pass

    @property
    @abstractmethod
    def map_color_palette(self):
        pass

    @property
    @abstractmethod
    def frame_color_palette(self):
        pass

    @property
    @abstractmethod
    def categories_legend_path(self):
        pass

    @property
    @abstractmethod
    def num_sem_categories(self):
        pass

    @property
    def num_sem_obj_categories(self):
        return self.num_sem_categories()


class PaletteIndices:
    EMPTY_SPACE = 0
    OBSTACLES = 1
    EXPLORED = 2
    VISITED = 3
    CLOSEST_GOAL = 4
    REST_OF_GOAL = 5
    BEEN_CLOSE = 6
    SHORT_TERM_GOAL = 7
    BLACKLISTED_TARGETS_MAP = 8
    SEM_START = 9


# ----------------------------------------------------
# COCO Indoor Categories
# ----------------------------------------------------

coco_categories = {
    "chair": 0,
    "couch": 1,
    "potted plant": 2,
    "bed": 3,
    "toilet": 4,
    "tv": 5,
    "dining table": 6,
    "oven": 7,
    "sink": 8,
    "refrigerator": 9,
    "book": 10,
    "clock": 11,
    "vase": 12,
    "cup": 13,
    "bottle": 14,
    "no-category": 15,
}

coco_categories_mapping = {
    56: 0,  # chair
    57: 1,  # couch
    58: 2,  # plant
    59: 3,  # bed
    61: 4,  # toilet
    62: 5,  # tv
    60: 6,  # table
    69: 7,  # oven
    71: 8,  # sink
    72: 9,  # refrigerator
    73: 10,  # book
    74: 11,  # clock
    75: 12,  # vase
    41: 13,  # cup
    39: 14,  # bottle
}

coco_categories_color_palette = [
    0.9400000000000001,
    0.7818,
    0.66,  # chair
    0.9400000000000001,
    0.8868,
    0.66,  # couch
    0.8882000000000001,
    0.9400000000000001,
    0.66,  # potted plant
    0.7832000000000001,
    0.9400000000000001,
    0.66,  # bed
    0.6782000000000001,
    0.9400000000000001,
    0.66,  # toilet
    0.66,
    0.9400000000000001,
    0.7468000000000001,  # tv
    0.66,
    0.9400000000000001,
    0.8518000000000001,  # dining-table
    0.66,
    0.9232,
    0.9400000000000001,  # oven
    0.66,
    0.8182,
    0.9400000000000001,  # sink
    0.66,
    0.7132,
    0.9400000000000001,  # refrigerator
    0.7117999999999999,
    0.66,
    0.9400000000000001,  # book
    0.8168,
    0.66,
    0.9400000000000001,  # clock
    0.9218,
    0.66,
    0.9400000000000001,  # vase
    0.9400000000000001,
    0.66,
    0.8531999999999998,  # cup
    0.9400000000000001,
    0.66,
    0.748199999999999,  # bottle
]

coco_categories_legend_path = str(
    Path(__file__).resolve().parent / "coco_categories_legend.png"
)

coco_frame_color_palette = [
    int(x * 255.0)
    for x in [
        *coco_categories_color_palette,
        1.0,
        1.0,
        1.0,  # no category
    ]
]

coco_map_color_palette = [
    int(x * 255.0)
    for x in [
        1.0,
        1.0,
        1.0,  # empty space
        0.6,
        0.6,
        0.6,  # obstacles
        0.95,
        0.95,
        0.95,  # explored area
        0.96,
        0.36,
        0.26,  # visited area
        0.12,
        0.46,
        0.70,  # closest goal
        0.63,
        0.78,
        0.95,  # rest of goal
        0.6,
        0.87,
        0.54,  # been close map
        0.0,
        1.0,
        0.0,  # short term goal
<<<<<<< HEAD
        0.6,
        0.17,
        0.54,  # blacklisted targets map
=======
        0.0,
        0.0,
        0.0,  # instance border
>>>>>>> 7c784f23
        *coco_categories_color_palette,
    ]
]

mp3d_to_coco = {
    3: 0,  # chair
    10: 1,  # couch
    14: 2,  # plant
    11: 3,  # bed
    18: 4,  # toilet
    22: 5,  # tv
    5: 6,  # table
    15: 8,  # sink
}


class HM3DtoCOCOIndoor(SemanticCategoryMapping):
    """
    Mapping from category IDs in HM3D ObjectNav scenes/episodes to COCO indoor
    category IDs.
    """

    def __init__(self):
        super().__init__()
        self.hm3d_goal_id_to_coco_goal_name = {
            0: "chair",
            1: "bed",
            2: "potted plant",
            3: "toilet",
            4: "tv",
            5: "couch",
        }
        self.hm3d_goal_id_to_coco_goal_id = {
            0: 0,  # chair
            1: 3,  # bed
            2: 2,  # potted plant
            3: 4,  # toilet
            4: 5,  # tv
            5: 1,  # couch
        }
        self._instance_id_to_category_id = None

    def map_goal_id(self, goal_id: int) -> Tuple[int, str]:
        return (
            self.hm3d_goal_id_to_coco_goal_id[goal_id],
            self.hm3d_goal_id_to_coco_goal_name[goal_id],
        )

    def reset_instance_id_to_category_id(self, env: Env):
        self._instance_id_to_category_id = np.array(
            [
                mp3d_to_coco.get(
                    hm3d_to_mp3d.get(obj.category.name().lower().strip()),
                    self.num_sem_categories - 1,
                )
                for obj in env.sim.semantic_annotations().objects
            ]
        )

    @property
    def instance_id_to_category_id(self) -> np.ndarray:
        return self._instance_id_to_category_id

    @property
    def map_color_palette(self):
        return coco_map_color_palette

    @property
    def frame_color_palette(self):
        return coco_frame_color_palette

    @property
    def categories_legend_path(self):
        return coco_categories_legend_path

    @property
    def num_sem_categories(self):
        return 16


languagenav_2categories_indexes = {
    1: "target",
    2: "landmark",
}

languagenav_2categories_padded = (
    ["."] + [languagenav_2categories_indexes[i] for i in range(1, 3)] + ["other"]
)

languagenav_2categories_legend_path = str(
    Path(__file__).resolve().parent / "rearrange_3categories_legend.png"
)

languagenav_2categories_color_palette = [255, 255, 255] + list(
    d3_40_colors_rgb[1:3].flatten()
)
languagenav_2categories_frame_color_palette = languagenav_2categories_color_palette + [
    255,
    255,
    255,
]

languagenav_2categories_map_color_palette = [
    int(x * 255.0)
    for x in [
        1.0,
        1.0,
        1.0,  # empty space
        0.6,
        0.6,
        0.6,  # obstacles
        0.95,
        0.95,
        0.95,  # explored area
        0.96,
        0.36,
        0.26,  # visited area
        0.12,
        0.46,
        0.70,  # closest goal
        0.63,
        0.78,
        0.95,  # rest of goal
        0.6,
        0.87,
        0.54,  # been close map
        0.0,
        1.0,
        0.0,  # short term goal
        0.6,
        0.17,
        0.54,  # blacklisted targets map
        *[x / 255.0 for x in languagenav_2categories_color_palette],
    ]
]


class LanguageNavCategories(SemanticCategoryMapping):
    def __init__(self):
        super().__init__()
        self.goal_id_to_goal_name = languagenav_2categories_indexes
        self._instance_id_to_category_id = None

    def map_goal_id(self, goal_id: int) -> Tuple[int, str]:
        return (goal_id, self.goal_id_to_goal_name[goal_id])

    def reset_instance_id_to_category_id(self, env: Env):
        # Identity everywhere except index 0 mapped to 4
        self._instance_id_to_category_id = np.arange(self.num_sem_categories)
        self._instance_id_to_category_id[0] = self.num_sem_categories - 1

    @property
    def instance_id_to_category_id(self) -> np.ndarray:
        return self._instance_id_to_category_id

    @property
    def map_color_palette(self):
        return languagenav_2categories_map_color_palette

    @property
    def frame_color_palette(self):
        return languagenav_2categories_frame_color_palette

    @property
    def categories_legend_path(self):
        return languagenav_2categories_legend_path

    @property
    def num_sem_categories(self):
        # 0 is unused, 1 is object category, 2 is start receptacle category, 3 is goal receptacle category, 4 is "other/misc"
        return 4


rearrange_3categories_indexes = {
    1: "object",
    2: "start_receptacle",
    3: "goal_receptacle",
}

rearrange_3categories_padded = (
    ["."] + [rearrange_3categories_indexes[i] for i in range(1, 4)] + ["other"]
)

rearrange_3categories_legend_path = str(
    Path(__file__).resolve().parent / "rearrange_3categories_legend.png"
)

rearrange_3categories_color_palette = [255, 255, 255] + list(
    d3_40_colors_rgb[1:4].flatten()
)
rearrange_3categories_frame_color_palette = rearrange_3categories_color_palette + [
    255,
    255,
    255,
]


<<<<<<< HEAD
=======
class PaletteIndices:
    EMPTY_SPACE = 0
    OBSTACLES = 1
    EXPLORED = 2
    VISITED = 3
    CLOSEST_GOAL = 4
    REST_OF_GOAL = 5
    BEEN_CLOSE = 6
    SHORT_TERM_GOAL = 7
    INSTANCE_BORDER = 8
    SEM_START = 9


>>>>>>> 7c784f23
rearrange_3categories_map_color_palette = [
    int(x * 255.0)
    for x in [
        1.0,
        1.0,
        1.0,  # empty space
        0.6,
        0.6,
        0.6,  # obstacles
        0.95,
        0.95,
        0.95,  # explored area
        0.96,
        0.36,
        0.26,  # visited area
        0.12,
        0.46,
        0.70,  # closest goal
        0.63,
        0.78,
        0.95,  # rest of goal
        0.6,
        0.87,
        0.54,  # been close map
        0.0,
        1.0,
        0.0,  # short term goal
<<<<<<< HEAD
        0.6,
        0.17,
        0.54,  # blacklisted targets map
=======
        0.0,
        0.0,
        0.0,  # instance border
>>>>>>> 7c784f23
        *[x / 255.0 for x in rearrange_3categories_color_palette],
    ]
]

# ----------------------------------------------------
# Mukul 33 Indoor Categories
# ----------------------------------------------------

mukul_33categories_indexes = {
    1: "alarm_clock",
    2: "bathtub",
    3: "bed",
    4: "book",
    5: "bottle",
    6: "bowl",
    7: "cabinet",
    8: "carpet",
    9: "chair",
    10: "chest_of_drawers",
    11: "couch",
    12: "cushion",
    13: "drinkware",
    14: "fireplace",
    15: "fridge",
    16: "laptop",
    17: "oven",
    18: "picture",
    19: "plate",
    20: "potted_plant",
    21: "shelves",
    22: "shoes",
    23: "shower",
    24: "sink",
    25: "stool",
    26: "table",
    27: "table_lamp",
    28: "toaster",
    29: "toilet",
    30: "tv",
    31: "vase",
    32: "wardrobe",
    33: "washer_dryer",
}
mukul_33categories_padded = (
    ["."] + [mukul_33categories_indexes[i] for i in range(1, 34)] + ["other"]
)

mukul_33categories_legend_path = str(
    Path(__file__).resolve().parent / "mukul_33categories_legend.png"
)

mukul_33categories_color_palette = [255, 255, 255] + list(
    d3_40_colors_rgb[1:34].flatten()
)
mukul_33categories_frame_color_palette = mukul_33categories_color_palette + [
    255,
    255,
    255,
]

mukul_33categories_map_color_palette = [
    int(x * 255.0)
    for x in [
        1.0,
        1.0,
        1.0,  # empty space
        0.6,
        0.6,
        0.6,  # obstacles
        0.95,
        0.95,
        0.95,  # explored area
        0.96,
        0.36,
        0.26,  # visited area
        0.12,
        0.46,
        0.70,  # closest goal
        0.63,
        0.78,
        0.95,  # rest of goal
        0.6,
        0.87,
        0.54,  # been close map
        0.0,
        1.0,
        0.0,  # short term goal
<<<<<<< HEAD
        0.6,
        0.17,
        0.54,  # blacklisted targets map
=======
        0.0,
        0.0,
        0.0,  # instance border
>>>>>>> 7c784f23
        *[x / 255.0 for x in mukul_33categories_color_palette],
    ]
]


class FloorplannertoMukulIndoor(SemanticCategoryMapping):
    """
    Mapping from category IDs in Floorplanner ObjectNav scenes/episodes to Mukul's 33
    indoor category IDs (semantic categories currently supported by Floorplanner, likely
    to evolve).
    """

    def __init__(self):
        super().__init__()
        self.floorplanner_goal_id_to_goal_name = mukul_33categories_indexes
        self._instance_id_to_category_id = None

    def map_goal_id(self, goal_id: int) -> Tuple[int, str]:
        return (goal_id, self.floorplanner_goal_id_to_goal_name[goal_id])

    def reset_instance_id_to_category_id(self, env: Env):
        # Identity everywhere except index 0 mapped to 34
        self._instance_id_to_category_id = np.arange(self.num_sem_categories)
        self._instance_id_to_category_id[0] = self.num_sem_categories - 1

    @property
    def instance_id_to_category_id(self) -> np.ndarray:
        return self._instance_id_to_category_id

    @property
    def map_color_palette(self):
        return mukul_33categories_map_color_palette

    @property
    def frame_color_palette(self):
        return mukul_33categories_frame_color_palette

    @property
    def categories_legend_path(self):
        return mukul_33categories_legend_path

    @property
    def num_sem_categories(self):
        # 0 is unused, 1 to 33 are semantic categories, 34 is "other/misc"
        return 35


# ----------------------------------------------------
# HSSD 28 Indoor Categories
# ----------------------------------------------------

hssd_28categories_indexes = {
    1: "alarm_clock",
    2: "bed",
    3: "book",
    4: "bottle",
    5: "bowl",
    6: "chair",
    7: "chest_of_drawers",
    8: "couch",
    9: "cushion",
    10: "drinkware",
    11: "fridge",
    12: "laptop",
    13: "microwave",
    14: "picture",
    15: "plate",
    16: "potted_plant",
    17: "shelves",
    18: "shoes",
    19: "sink",
    20: "stool",
    21: "table",
    22: "table_lamp",
    23: "toaster",
    24: "toilet",
    25: "trashcan",
    26: "tv",
    27: "vase",
    28: "washer_dryer",
}

hssd_28categories_padded = (
    ["."] + [hssd_28categories_indexes[i] for i in range(1, 29)] + ["other"]
)

hssd_28categories_legend_path = str(
    Path(__file__).resolve().parent / "hssd_28_cat_legend.png"
)

hssd_28categories_color_palette = [255, 255, 255] + list(
    d3_40_colors_rgb[1:34].flatten()
)
hssd_28categories_frame_color_palette = hssd_28categories_color_palette + [
    255,
    255,
    255,
]

hssd_28categories_map_color_palette = [
    int(x * 255.0)
    for x in [
        1.0,
        1.0,
        1.0,  # empty space
        0.6,
        0.6,
        0.6,  # obstacles
        0.95,
        0.95,
        0.95,  # explored area
        0.96,
        0.36,
        0.26,  # visited area
        0.12,
        0.46,
        0.70,  # closest goal
        0.63,
        0.78,
        0.95,  # rest of goal
        0.6,
        0.87,
        0.54,  # been close map
        0.0,
        1.0,
        0.0,  # short term goal
<<<<<<< HEAD
        0.6,
        0.17,
        0.54,  # blacklisted targets map
=======
        0.0,
        0.0,
        0.0,  # instance border
>>>>>>> 7c784f23
        *[x / 255.0 for x in hssd_28categories_color_palette],
    ]
]


class HM3DtoHSSD28Indoor(SemanticCategoryMapping):
    """ """

    def __init__(self):
        super().__init__()
        self.floorplanner_goal_id_to_goal_name = hssd_28categories_indexes
        self._instance_id_to_category_id = None

    def map_goal_id(self, goal_id: int) -> Tuple[int, str]:
        return (goal_id, self.floorplanner_goal_id_to_goal_name[goal_id])

    def reset_instance_id_to_category_id(self, env: Env):
        pass

    @property
    def instance_id_to_category_id(self) -> np.ndarray:
        return self._instance_id_to_category_id

    @property
    def map_color_palette(self):
        return hssd_28categories_map_color_palette

    @property
    def frame_color_palette(self):
        return hssd_28categories_frame_color_palette

    @property
    def categories_legend_path(self):
        return hssd_28categories_legend_path

    @property
    def num_sem_categories(self):
        # 0 is unused, 1 to 28 are semantic categories, 29 is "other/misc"
        return 30


class RearrangeBasicCategories(SemanticCategoryMapping):
    def __init__(self):
        super().__init__()
        self.goal_id_to_goal_name = rearrange_3categories_indexes
        self._instance_id_to_category_id = None

    def map_goal_id(self, goal_id: int) -> Tuple[int, str]:
        return (goal_id, self.goal_id_to_goal_name[goal_id])

    def reset_instance_id_to_category_id(self, env: Env):
        # Identity everywhere except index 0 mapped to 4
        self._instance_id_to_category_id = np.arange(self.num_sem_categories)
        self._instance_id_to_category_id[0] = self.num_sem_categories - 1

    @property
    def instance_id_to_category_id(self) -> np.ndarray:
        return self._instance_id_to_category_id

    @property
    def map_color_palette(self):
        return rearrange_3categories_map_color_palette

    @property
    def frame_color_palette(self):
        return rearrange_3categories_frame_color_palette

    @property
    def categories_legend_path(self):
        return rearrange_3categories_legend_path

    @property
    def num_sem_categories(self):
        # 0 is unused, 1 is object category, 2 is start receptacle category, 3 is goal receptacle category, 4 is "other/misc"
        return 5


rearrange_detic_categories_legend_path = str(
    Path(__file__).resolve().parent / "rearrange_detic_categories_legend.png"
)


class RearrangeDETICCategories(SemanticCategoryMapping):
    """Maintain category to id and category to color mappings for use in OVMM task.
    Uses a default list of categories if no category list is passed."""

    def __init__(self, categories_indexes, num_sem_objects=None):
        super().__init__()
        self.goal_id_to_goal_name = categories_indexes
        self._num_sem_obj_categories = num_sem_objects
        self._instance_id_to_category_id = None

    def map_goal_id(self, goal_id: int) -> Tuple[int, str]:
        return (goal_id, self.goal_id_to_goal_name[goal_id])

    def reset_instance_id_to_category_id(self, env: Env):
        self._instance_id_to_category_id = np.arange(self.num_sem_categories)
        self._instance_id_to_category_id[0] = self.num_sem_categories - 1

    @property
    def instance_id_to_category_id(self) -> np.ndarray:
        return self._instance_id_to_category_id

    @property
    def color_palette(self):
        color_palette = [255, 255, 255] + d3_40_colors_rgb[
            1 : self.num_sem_categories
        ].flatten().tolist()
        return color_palette

    @property
    def map_color_palette(self):
        map_color_palette = [
            int(x * 255.0)
            for x in [
                1.0,
                1.0,
                1.0,  # empty space
                0.6,
                0.6,
                0.6,  # obstacles
                0.95,
                0.95,
                0.95,  # explored area
                0.96,
                0.36,
                0.26,  # visited area
                0.12,
                0.46,
                0.70,  # closest goal
                0.63,
                0.78,
                0.95,  # rest of goal
                0.6,
                0.87,
                0.54,  # been close map
                0.0,
                1.0,
                0.0,  # short term goal
<<<<<<< HEAD
                0.6,
                0.17,
                0.54,  # blacklisted targets map
=======
                0.0,
                0.0,
                0.0,  # instance border
>>>>>>> 7c784f23
                *[x / 255.0 for x in self.color_palette],
            ]
        ]

        return map_color_palette

    @property
    def frame_color_palette(self):
        frame_color_palette = self.color_palette + [
            255,
            255,
            255,
        ]
        return frame_color_palette

    @property
    def categories_legend_path(self):
        return rearrange_detic_categories_legend_path

    @property
    def num_sem_categories(self):
        return len(self.goal_id_to_goal_name.keys()) + 2

    @property
    def num_sem_obj_categories(self):
        return self._num_sem_obj_categories


# ----------------------------------------------------
# Long-tail Indoor Categories
# ----------------------------------------------------

receptacle_categories = [
    "armchair",
    "bar_chair",
    "bathroom_cabinet",
    "bathtub",
    "beanbag_chair",
    "bed",
    "bench",
    "bidet",
    "bookshelf",
    "cabinet",
    "chair",
    "clothes_hanger",
    "coat_rack",
    "coffee_machine",
    "coffee_table",
    "copier",
    "couch",
    "countertop",
    "desk",
    "dining_chair",
    "dining_table",
    "dish_rack",
    "dishwasher",
    "drawer",
    "end_table",
    "fireplace",
    "garbage_can",
    "hand_towel_holder",
    "highchair",
    "ironing_board",
    "kitchen_cabinet",
    "laundry_hamper",
    "massage_table",
    "microwave",
    "mixer",
    "nightstand",
    "office_chair",
    "ottoman",
    "oven",
    "pantry",
    "pool_table",
    "printer",
    "rack",
    "recycling_bin",
    "refrigerator",
    "safe",
    "shelving",
    "shower",
    "sink",
    "stool",
    "storage_container",
    "stove",
    "table",
    "television_stand",
    "toilet_paper_holder",
    "towel_holder",
    "washing_machine",
]
carryable_categories = [
    "alarm_clock",
    "aluminum_foil",
    "apple",
    "apron",
    "ashtray",
    "backpack",
    "bag",
    "ball",
    "baseball_bat",
    "basket",
    "basket_ball",
    "bath_mat",
    "bathrobe",
    "bedside_lamp",
    "beer",
    "belt",
    "blanket",
    "book",
    "bottle",
    "bowl",
    "box",
    "bread",
    "briefcase",
    "broom",
    "brush",
    "bucket",
    "butter_knife",
    "camera",
    "candle",
    "cd",
    "cell_phone",
    "chandelier",
    "chest",
    "cloth",
    "clothes",
    "coat",
    "coffee_kettle",
    "cosmetics",
    "credit_card",
    "cup",
    "cushion",
    "cutting_board",
    "detergent_bottle",
    "dining_table_mat",
    "dish_sponge",
    "doll",
    "dress",
    "drum",
    "dustpan",
    "egg",
    "exercise_mat",
    "firewood",
    "footrest",
    "fork",
    "fruit_bowl",
    "garbage_bag",
    "glass",
    "globe",
    "grocery_bag",
    "guitar",
    "guitar_case",
    "hair_dryer",
    "hand_towel",
    "hanger",
    "hat",
    "headphones",
    "jacket",
    "jar",
    "kettle",
    "key_chain",
    "keyboard",
    "knife",
    "ladle",
    "laptop",
    "laundry_detergent",
    "lettuce",
    "magazine",
    "mouse",
    "mug",
    "newspaper",
    "pan",
    "paper",
    "pencil",
    "pepper_shaker",
    "pillow",
    "pitcher",
    "plate",
    "platter",
    "plunger",
    "pot",
    "potato",
    "projector",
    "purse",
    "radio",
    "remote_control",
    "rope",
    "salt_shaker",
    "scale",
    "scarf",
    "scrub_brush",
    "shampoo",
    "sheet",
    "shirt",
    "shoe",
    "skateboard",
    "soap_bar",
    "soap_bottle",
    "soap_dish",
    "soda_can",
    "spatula",
    "speaker",
    "spoon",
    "spray_bottle",
    "stuffed_animal",
    "suitcase",
    "table_lamp",
    "tablecloth",
    "tablet",
    "teapot",
    "teddy_bear",
    "telephone",
    "tennis_racket",
    "tissue_box",
    "toilet_brush_holder",
    "toilet_paper",
    "tomato",
    "toolbox",
    "towel",
    "toy",
    "tray",
    "umbrella",
    "vase",
    "watch",
    "water_dispenser",
    "wine_bottle",
]
located_topography_categories = [
    "air_conditioner",
    "bathroom_stall",
    "bicycle",
    "blackboard",
    "clock",
    "desktop",
    "display_case",
    "door_mat",
    "fire_alarm",
    "fire_extinguisher",
    "floor_lamp",
    "fruit_bowl",
    "grill",
    "gym_equipment",
    "jacuzzi",
    "ladder",
    "monitor",
    "piano",
    "ping_pong_table",
    "plant",
    "potted_plant",
    "projector_screen",
    "radiator",
    "television",
    "toaster",
    "toilet",
    "toilet_paper_dispenser",
    "treadmill",
    "urinal",
    "vacuum_cleaner",
    "water_cooler",
    "whiteboard",
]
generic_topography_categories = [
    "arch",
    "blinds",
    "curtain",
    "door",
    "door_frame",
    "fan",
    "heater",
    "lamp",
    "light",
    "mirror",
    "outlet",
    "picture",
    "pillar",
    "poster",
    "rug",
    "stair_railing",
    "stairs",
    "statue",
    "tapestry",
    "thermostat",
    "window",
    "window_frame",
]
object_part_categories = [
    "door_handle",
    "door_knob",
    "faucet",
    "lightswitch",
    "shower_curtain",
    "shower_door",
    "shower_handle",
    "shower_head",
    "sink_basin",
    "stove_knob",
]
long_tail_indoor_categories = (
    receptacle_categories
    + carryable_categories
    + located_topography_categories
    + generic_topography_categories
    + object_part_categories
    + ["other"]
)
hm3d_to_longtail_indoor = {
    "wall": "other",
    "door": "rack",
    "ceiling": "other",
    "floor": "other",
    "picture": "door",
    "window": "other",
    "chair": "other",
    "frame": "other",
    "remove": "statue",
    "pillow": "ironing_board",
    "object": "other",
    "light": "other",
    "cabinet": "other",
    "curtain": "scale",
    "table": "cabinet",
    "plant": "other",
    "decoration": "wine_bottle",
    "lamp": "other",
    "mirror": "other",
    "towel": "other",
    "sink": "other",
    "shelf": "gym_equipment",
    "couch": "chest",
    "dining": "window_frame",
    "bed": "other",
    "nightstand": "picture",
    "toilet": "other",
    "sofa": "gym_equipment",
    "pillar": "cabinet",
    "handrail": "other",
    "stair": "other",
    "stool": "other",
    "armchair": "statue",
    "kitchen": "tray",
    "vase": "other",
    "cushion": "bathroom_cabinet",
    "tv": "drawer",
    "unknown": "end_table",
    "pot": "chair",
    "desk": "other",
    "roof": "picture",
    "box": "other",
    "shower": "window_frame",
    "coffee": "other",
    "countertop": "other",
    "bench": "blanket",
    "trashcan": "couch",
    "fireplace": "other",
    "clothes": "door",
    "bathtub": "sink_basin",
    "duct": "bench",
    "bath": "other",
    "book": "vase",
    "beam": "alarm_clock",
    "vent": "other",
    "faucet": "fireplace",
    "photo": "lamp",
    "paper": "other",
    "counter": "fireplace",
    "fan": "other",
    "step": "ashtray",
    "wash": "sink",
    "/otherroom": "other",
    "washbasin": "other",
    "railing": "door_knob",
    "shelving": "bucket",
    "statue": "stairs",
    "dresser": "other",
    "rug": "other",
    "ottoman": "monitor",
    "bottle": "picture",
    "office": "blinds",
    "refrigerator": "other",
    "bookshelf": "cosmetics",
    "end": "other",
    "wardrobe": "basket",
    "toiletry": "other",
    "pipe": "towel_holder",
    "monitor": "soap_dish",
    "stand": "other",
    "drawer": "other",
    "container": "exercise_mat",
    "switch": "other",
    "skylight": "rack",
    "purse": "picture",
    "doorway": "blinds",
    "paneling": "picture",
    "basket": "other",
    "closet": "other",
    "arch": "other",
    "chandelier": "rack",
    "oven": "stair_railing",
    "clock": "other",
    "footstool": "television_stand",
    "stove": "other",
    "washing": "other",
    "machine": "potted_plant",
    "rack": "shelving",
    "fire": "nightstand",
    "alarm": "other",
    "bin": "other",
    "chest": "tray",
    "microwave": "potted_plant",
    "blinds": "armchair",
    "bowl": "other",
    "tree": "gym_equipment",
    "vanity": "other",
    "tissue": "light",
    "plate": "other",
    "shoe": "other",
    "heater": "other",
    "bedframe": "coffee_table",
    "headboard": "other",
    "post": "shelving",
    "swivel": "other",
    "pedestal": "printer",
    "fence": "other",
    "pew": "other",
    "bucket": "other",
    "decorative": "sheet",
    "mask": "shower",
    "candle": "jar",
    "flowerpot": "door_mat",
    "speaker": "other",
    "seat": "toy",
    "sign": "door",
    "air": "other",
    "conditioner": "monitor",
    "rod": "other",
    "clutter": "other",
    "extinguisher": "mirror",
    "mat": "cosmetics",
    "sculpture": "other",
    "printer": "end_table",
    "telephone": "other",
    "molding": "other",
    "handbag": "arch",
    "blanket": "gym_equipment",
    "dispenser": "other",
    "handle": "potted_plant",
    "/outside": "mug",
    "screen": "other",
    "showerhead": "washing_machine",
    "barricade": "desk",
    "soap": "other",
    "banister": "other",
    "keyboard": "statue",
    "thermostat": "scale",
    "radiator": "garbage_can",
    "island": "copier",
    "dryer": "other",
    "panel": "end_table",
    "glass": "other",
    "dishwasher": "towel_holder",
    "cup": "other",
    "bathroom": "other",
    "ladder": "other",
    "garage": "other",
    "hat": "cabinet",
    "of": "other",
    "drawers": "bench",
    "exit": "other",
    "side": "other",
    "piano": "cabinet",
    "board": "other",
    "archway": "cabinet",
    "rope": "floor_lamp",
    "ball": "laundry_hamper",
    "gym": "fireplace",
    "equipment": "tissue_box",
    "hanger": "other",
    "easy": "other",
    "lounge": "bottle",
    "furniture": "box",
    "carpet": "other",
    "food": "other",
    "ridge": "other",
    "candlestick": "other",
    "computer": "other",
    "sconce": "other",
    "scale": "other",
    "baseboard": "toilet",
    "bag": "other",
    "laptop": "bathroom_cabinet",
    "treadmill": "dress",
    "staircase": "water_dispenser",
    "guitar": "door",
    "fixture": "other",
    "display": "table",
    "case": "gym_equipment",
    "exercise": "other",
    "holder": "cabinet",
    "basin": "shower",
    "bar": "other",
    "tray": "window",
    "urn": "other",
    "shade": "toilet",
    "grass": "other",
    "pool": "toaster",
    "coat": "other",
    "cloth": "other",
    "water": "other",
    "cooler": "other",
    "ledge": "arch",
    "utensil": "box",
    "shrubbery": "shelving",
    "teapot": "coffee_machine",
    "locker": "other",
    "ornament": "refrigerator",
    "bidet": "suitcase",
    "window/door": "laundry_hamper",
    "stuffed": "door_frame",
    "animal": "other",
    "fencing": "tablet",
    "lampshade": "exercise_mat",
    "bust": "other",
    "car": "other",
    "figure": "display_case",
    "set": "mouse",
    "brush": "other",
    "doll": "jar",
    "drum": "gym_equipment",
    "dress": "shelving",
    "whiteboard": "jacuzzi",
    "opener": "fireplace",
    "range": "window_frame",
    "hood": "toilet",
    "easel": "stool",
    "fruit": "other",
    "appliance": "other",
    "candelabra": "other",
    "toy": "stair_railing",
    "top": "other",
    "highchair": "other",
    "footrest": "clothes",
    "dish": "bed",
    "altar": "picture",
    "place": "table",
    "sheet": "chair",
    "wood": "grill",
    "robe": "cabinet",
    "stall": "dining_table",
    "plush": "door_knob",
    "bush": "other",
    "valence": "other",
    "control": "grill",
    "tap": "arch",
    "shampoo": "storage_container",
    "massage": "shelving",
    "knob": "fan",
    "stopper": "other",
    "bulletin": "other",
    "electric": "other",
    "wire": "other",
    "casing": "door",
    "storage": "other",
    "maker": "other",
    "projector": "statue",
    "cubby": "washing_machine",
    "balcony": "couch",
    "/w": "other",
    "pan": "other",
    "luggage": "other",
    "hamper": "other",
    "trinket": "other",
    "backsplash": "other",
    "chimney": "door_frame",
    "person": "other",
    "tablet": "other",
    "smoke": "other",
    "weight": "pillar",
    "bedpost": "other",
    "file": "gym_equipment",
    "umbrella": "bedside_lamp",
    "laundry": "other",
    "jar": "urinal",
    "bike": "other",
    "hose": "other",
    "dormer": "firewood",
    "power": "rug",
    "breaker": "picture",
    "detector": "pillow",
    "jacuzzi": "other",
    "backpack": "stove",
    "hook": "oven",
    "elevator": "mirror",
    "tool": "recycling_bin",
    "recliner": "countertop",
    "recessed": "other",
    "tank": "other",
    "toaster": "other",
    "landing": "door_frame",
    "hunting": "bicycle",
    "trophy": "copier",
    "motion": "kitchen_cabinet",
    "can": "other",
    "paint": "other",
    "medicine": "other",
    "sensor": "lightswitch",
    "cart": "door_frame",
    "slab": "other",
    "bean": "clock",
    "pole": "other",
    "canister": "other",
    "pitcher": "other",
    "podium": "mirror",
    "grill": "other",
    "tapestry": "other",
    "doorknob": "other",
    "vacuum": "detergent_bottle",
    "cleaner": "other",
    "comforter": "other",
    "shirt": "other",
    "dressing": "jacket",
    "beside": "nightstand",
    "curb": "other",
    "support": "other",
    "globe": "chair",
    "pantry": "other",
    "skateboard": "other",
    "cabin": "light",
    "chaise": "door",
    "flower": "curtain",
    "and": "other",
    "chairs": "blinds",
    "cross": "water_dispenser",
    "sliding": "other",
    "cosmetics": "bench",
    "kettle": "other",
    "junk": "other",
    "stationery": "office_chair",
    "gate": "other",
    "safe": "other",
    "ventilation": "other",
    "firewood": "statue",
    "row": "other",
    "theater": "other",
    "toolbox": "speaker",
    "security": "stair_railing",
    "camera": "nightstand",
    "mantle": "other",
    "skirting": "stairs",
    "tile": "other",
    "outlet": "other",
    "doorframe": "other",
    "hedge": "outlet",
    "hand": "other",
    "christmas": "window",
    "column": "other",
    "casket": "blackboard",
    "centerpiece": "lamp",
    "bedside": "other",
    "item": "other",
    "fountain": "other",
    "soffit": "other",
    "urinal": "other",
    "barrel": "shelving",
    "roll": "other",
    "portrait": "chair",
    "pouffe": "other",
    "concrete": "other",
    "block": "bar_chair",
    "liner": "other",
    "patio": "other",
    "folding": "sink",
    "recycle": "shelving",
    "rafter": "chair",
    "stage": "other",
    "sprinkler": "monitor",
    "soil": "other",
    "bicycle": "other",
    "partition": "table",
    "led": "desktop",
    "under": "other",
    "books": "picture",
    "giraffe": "door_frame",
    "grandfather": "other",
    "jewelry": "other",
    "bottles": "other",
    "wine": "stair_railing",
    "dog": "briefcase",
    "valance": "door",
    "radio": "other",
    "seats": "other",
    "towels": "other",
    "sauna": "desktop",
    "fume": "cloth",
    "cupboard": "vacuum_cleaner",
    "mouse": "other",
    "boiler": "other",
    "hearth": "other",
    "round": "shower",
    "doorstep": "other",
    "binder": "chandelier",
    "runner": "other",
    "cubicle": "other",
    "overhang": "door",
    "bathrobe": "other",
    "doormat": "other",
    "jacket": "shelving",
    "trim": "other",
    "reflection": "stairs",
    "pulpit": "other",
    "armchairs": "door",
    "fish": "other",
    "objects": "tray",
    "lintel": "other",
    "lighting": "cloth",
    "freezer": "table",
    "extractor": "footrest",
    "platform": "cabinet",
    "hot": "projector",
    "tub": "other",
    "grab": "bathtub",
    "detail": "other",
    "whine": "cabinet",
    "painting": "bench",
    "buffet": "other",
    "billow": "other",
    "stairs": "other",
    "calendar": "other",
    "dome": "other",
    "poll": "shower_handle",
    "wet": "statue",
    "stovetop": "desktop",
    "vending": "door",
    "liquid": "stairs",
    "small": "other",
    "table/stand": "paper",
    "shutters": "other",
    "stone": "other",
    "tripod": "door_frame",
    "wreath": "other",
    "hinge": "cabinet",
    "french": "other",
    "night": "other",
    "picure": "chair",
    "stick": "stool",
    "fluorescent": "other",
    "trellis": "beanbag_chair",
    "dartboard": "other",
    "dirt": "other",
    "base": "bathtub",
    "chemical": "apron",
    "misc": "ironing_board",
    "cover": "other",
    "reading": "other",
    "steps": "end_table",
    "sideboard": "other",
    "separator": "chair",
    "vessel": "statue",
    "skirt": "couch",
    "rocking": "other",
    "blackboard": "chair",
    "closest": "other",
    "area": "other",
    "scroll": "other",
    "foot": "desk",
    "button": "bathtub",
    "art/clutter": "other",
    "shovel": "toilet_paper",
    "yard": "other",
    "semi": "other",
    "bouquet": "other",
    "corner": "other",
    "plunger": "potted_plant",
    "belt": "other",
    "sewing": "other",
    "water/cold": "other",
    "barbecue": "other",
    "cutting": "curtain",
    "soapbox": "mixer",
    "stuff": "statue",
    "copier": "bench",
    "picture/window": "shelving",
    "throne": "platter",
    "socket": "other",
    "art": "shelving",
    "tabletop": "bathrobe",
    "trash": "cushion",
    "l-shaped": "clothes",
    "cardboard": "towel",
    "hanging": "fire_extinguisher",
    "stand/small": "other",
    "indent": "stairs",
    "towel/curtain": "other",
    "iron": "other",
    "shelf/cabinet": "nightstand",
    "accessory": "other",
    "circular": "other",
    "dustpan": "other",
    "oil": "other",
    "scaffolding": "other",
    "baluster": "refrigerator",
    "leg": "stairs",
    "rest": "garbage_can",
    "/otheroom": "other",
    "hole": "pillow",
    "ping": "other",
    "pong": "towel",
    "hutch": "refrigerator",
    "foliage": "picture",
    "circle": "plant",
    "record": "window",
    "player": "window",
    "doorpost": "other",
    "briefcase": "towel_holder",
    "energy": "pillow",
    "beanbag": "door",
    "plumbing": "other",
    "moose": "toy",
    "head/sculpture/hunting": "toilet",
    "flowerbed": "other",
    "antique": "other",
    "rock": "light",
    "caddy": "faucet",
    "media": "other",
    "console": "other",
    "risers": "other",
    "for": "other",
    "seating": "other",
    "branch": "other",
    "tiled": "vase",
    "bedroom": "other",
    "hearst": "basket",
    "condiment": "other",
    "piping": "window",
    "shelves": "other",
    "watch": "other",
    "rail": "other",
    "fuse": "other",
    "knife": "other",
    "aquarium": "fire_alarm",
    "wheelbarrow": "armchair",
    "rods/table": "other",
    "gable": "other",
    "balustrade": "other",
    "three": "other",
    "rocky": "other",
    "ground": "other",
    "backrest": "other",
    "basketball": "toy",
    "hoop": "other",
    "spice": "other",
    "cluttered": "other",
    "transformer": "door",
    "gift": "table",
    "stack": "other",
    "papers": "shower",
    "holy": "other",
    "arcade": "other",
    "game": "fireplace",
    "-": "shower_head",
    "probably": "couch",
    "part": "other",
    "--": "other",
    "maybe": "other",
    "compound": "other",
    "plug": "other",
    "magazine": "floor_lamp",
    "rolling": "statue",
    "pin": "other",
    "sink/basin": "nightstand",
    "boarder": "other",
    "perfume": "other",
    "heat": "cabinet",
    "pump": "exercise_mat",
    "columned": "shower_curtain",
    "perimeter": "other",
    "shrine": "other",
    "canvas": "other",
    "art/man": "chair",
    "credenza": "other",
    "artwork": "other",
    "playpen": "other",
    "makeup": "other",
    "plant/art": "lamp",
    "bot": "door_frame",
    "horse": "other",
    "lower": "television_stand",
    "pack": "other",
    "pathway": "other",
    "tablecloth": "other",
    "tarp": "other",
    "clothing": "other",
}


class HM3DtoLongTailIndoor(SemanticCategoryMapping):
    def __init__(self):
        super().__init__()
        self.hm3d_goal_id_to_longtail_goal_name = {
            0: "chair",
            1: "bed",
            2: "potted plant",
            3: "toilet",
            4: "tv",
            5: "couch",
        }
        self.hm3d_goal_id_to_longtail_goal_id = {
            0: long_tail_indoor_categories.index("chair"),
            1: long_tail_indoor_categories.index("bed"),
            2: long_tail_indoor_categories.index("potted_plant"),
            3: long_tail_indoor_categories.index("toilet"),
            4: long_tail_indoor_categories.index("television"),
            5: long_tail_indoor_categories.index("couch"),
        }
        self._instance_id_to_category_id = None

    def map_goal_id(self, goal_id: int) -> Tuple[int, str]:
        return (
            self.hm3d_goal_id_to_longtail_goal_id[goal_id],
            self.hm3d_goal_id_to_longtail_goal_name[goal_id],
        )

    def reset_instance_id_to_category_id(self, env: Env):
        self._instance_id_to_category_id = np.ndarray(
            [
                long_tail_indoor_categories.index(
                    hm3d_to_longtail_indoor.get(
                        obj.category.name().lower().strip(), "other"
                    )
                )
                for obj in env.sim.semantic_annotations().objects
            ]
        )

    @property
    def instance_id_to_category_id(self) -> np.ndarray:
        return self._instance_id_to_category_id

    @property
    def map_color_palette(self):
        # TODO Replace with appropriate color palette
        return coco_map_color_palette

    @property
    def frame_color_palette(self):
        # TODO Replace with appropriate color palette
        return coco_frame_color_palette

    @property
    def categories_legend_path(self):
        # TODO Replace with appropriate legend
        return coco_categories_legend_path

    @property
    def num_sem_categories(self):
        return len(long_tail_indoor_categories)<|MERGE_RESOLUTION|>--- conflicted
+++ resolved
@@ -81,7 +81,8 @@
     BEEN_CLOSE = 6
     SHORT_TERM_GOAL = 7
     BLACKLISTED_TARGETS_MAP = 8
-    SEM_START = 9
+    INSTANCE_BORER = 9
+    SEM_START = 10
 
 
 # ----------------------------------------------------
@@ -214,15 +215,12 @@
         0.0,
         1.0,
         0.0,  # short term goal
-<<<<<<< HEAD
         0.6,
         0.17,
         0.54,  # blacklisted targets map
-=======
         0.0,
         0.0,
         0.0,  # instance border
->>>>>>> 7c784f23
         *coco_categories_color_palette,
     ]
 ]
@@ -420,22 +418,6 @@
 ]
 
 
-<<<<<<< HEAD
-=======
-class PaletteIndices:
-    EMPTY_SPACE = 0
-    OBSTACLES = 1
-    EXPLORED = 2
-    VISITED = 3
-    CLOSEST_GOAL = 4
-    REST_OF_GOAL = 5
-    BEEN_CLOSE = 6
-    SHORT_TERM_GOAL = 7
-    INSTANCE_BORDER = 8
-    SEM_START = 9
-
-
->>>>>>> 7c784f23
 rearrange_3categories_map_color_palette = [
     int(x * 255.0)
     for x in [
@@ -463,15 +445,12 @@
         0.0,
         1.0,
         0.0,  # short term goal
-<<<<<<< HEAD
         0.6,
         0.17,
         0.54,  # blacklisted targets map
-=======
         0.0,
         0.0,
         0.0,  # instance border
->>>>>>> 7c784f23
         *[x / 255.0 for x in rearrange_3categories_color_palette],
     ]
 ]
@@ -559,15 +538,12 @@
         0.0,
         1.0,
         0.0,  # short term goal
-<<<<<<< HEAD
         0.6,
         0.17,
         0.54,  # blacklisted targets map
-=======
         0.0,
         0.0,
         0.0,  # instance border
->>>>>>> 7c784f23
         *[x / 255.0 for x in mukul_33categories_color_palette],
     ]
 ]
@@ -694,15 +670,12 @@
         0.0,
         1.0,
         0.0,  # short term goal
-<<<<<<< HEAD
         0.6,
         0.17,
         0.54,  # blacklisted targets map
-=======
         0.0,
         0.0,
         0.0,  # instance border
->>>>>>> 7c784f23
         *[x / 255.0 for x in hssd_28categories_color_palette],
     ]
 ]
@@ -842,15 +815,12 @@
                 0.0,
                 1.0,
                 0.0,  # short term goal
-<<<<<<< HEAD
                 0.6,
                 0.17,
                 0.54,  # blacklisted targets map
-=======
                 0.0,
                 0.0,
                 0.0,  # instance border
->>>>>>> 7c784f23
                 *[x / 255.0 for x in self.color_palette],
             ]
         ]

--- conflicted
+++ resolved
@@ -384,13 +384,8 @@
       Use rainbow: true
       Value: true
     - Class: rviz/Image
-<<<<<<< HEAD
-      Enabled: false
-      Image Topic: /rotated_color
-=======
       Enabled: true
       Image Topic: /camera/color/image_raw
->>>>>>> 57924de0
       Max Value: 1
       Median window: 5
       Min Value: 0
@@ -401,13 +396,8 @@
       Unreliable: false
       Value: false
     - Class: rviz/Image
-<<<<<<< HEAD
-      Enabled: false
-      Image Topic: /rotated_depth
-=======
       Enabled: true
       Image Topic: /camera/aligned_depth_to_color/image_raw
->>>>>>> 57924de0
       Max Value: 1
       Median window: 5
       Min Value: 0

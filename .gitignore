.idea
.DS_Store
.vscode
*.swp
*.swo
*.code-workspace
debug/
build/
dist/
.mypy_cache/
.pytest_cache/
__pycache__/
*.egg-info/
expts/
*.ipynb_checkpoints
example/*.ipynb_checkpoints
outputs/
examples/outputs/
theseus/extlib/*.so
temp/
docs_build/
viz/
datasets/
scene_datasets/
datadump/
*/datasets/
!/src/home_robot/home_robot/datasets
data/

# Archive files
*.pkl
*.zip

# Visualizations
*.ogv

# Git stuff
*~HEAD

# Data types
*.h5
*.hdf5
*.mp4
*.glb
# used by habitat for object info
*.json
*.png
*.npz
<<<<<<< HEAD
=======
*.pickle
data/**
data*/**

# Mesh files
*.stl
*.STL
*.mtl
*.navmesh
*.obj
*.dae
*.DAE
>>>>>>> f4134052

# Detic and other torch model files
*.pth
*.ply
*.pt

# Training stuff
projects/**/wandb
core
projects/**/multirun/**/**
projects/slap_manipulation/assets/**

# configs
projects/habitat_ovmm/configs/agent/generated/*<|MERGE_RESOLUTION|>--- conflicted
+++ resolved
@@ -46,8 +46,6 @@
 *.json
 *.png
 *.npz
-<<<<<<< HEAD
-=======
 *.pickle
 data/**
 data*/**
@@ -60,7 +58,6 @@
 *.obj
 *.dae
 *.DAE
->>>>>>> f4134052
 
 # Detic and other torch model files
 *.pth
